--- conflicted
+++ resolved
@@ -103,7 +103,6 @@
     result = ip.run_line_magic('sql',  "sqlite:// SELECT * FROM writer;")
     assert result._repr_html_().count("<tr>") == 2
 
-<<<<<<< HEAD
 @with_setup(_setup_writer, _teardown_writer)
 def test_column_local_vars():
     ip.run_line_magic('config',  "SqlMagic.column_local_vars = True")
@@ -112,7 +111,7 @@
     assert 'William' in ip.user_global_ns['first_name']
     assert 'Shakespeare' in ip.user_global_ns['last_name']
     assert len(ip.user_global_ns['first_name']) == 2
-=======
+
 @with_setup(_setup, _teardown)
 def test_userns_not_changed():
     ip.run_cell(dedent("""
@@ -121,7 +120,6 @@
         %sql sqlite:// INSERT INTO test VALUES (2, 'bar');
     function()"""))
     assert 'local_var' not in ip.user_ns
->>>>>>> f23331ad
 
 """
 def test_control_feedback():
