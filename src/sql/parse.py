--- conflicted
+++ resolved
@@ -2,61 +2,69 @@
 import six
 from six.moves import configparser as CP
 from sqlalchemy.engine.url import URL
+import re
 
-<<<<<<< HEAD
-
-def parse(cell, config):
-    """Separate input into (connection info, SQL statement)"""
-
-    parts = [part.strip() for part in cell.split(None, 1)]
-    if not parts:
-        return {'connection': '', 'sql': '', 'flags': {}}
-    parts[0] = expandvars(parts[0])  # for environment variables
-
-    if parts[0].startswith('[') and parts[0].endswith(']'):
-        section = parts[0].lstrip('[').rstrip(']')
-        parser = CP.ConfigParser()
-        parser.read(config.dsn_filename)
-        cfg_dict = dict(parser.items(section))
-
-        connection = str(URL(**cfg_dict))
-        sql = parts[1] if len(parts) > 1 else ''
-    elif '@' in parts[0] or '://' in parts[0]:
-        connection = parts[0]
-        if len(parts) > 1:
-            sql = parts[1]
-        else:
-            sql = ''
-    else:
-        connection = ''
-        sql = cell
-    flags, sql = parse_sql_flags(sql.strip())
-    return {'connection': connection.strip(),
-            'sql': sql,
-            'flags': flags}
-
-
-def parse_sql_flags(sql):
-    words = sql.split()
-    flags = {
-        'persist': False,
-        'result_var': None
-    }
-    if not words:
-        return (flags, "")
-    num_words = len(words)
-    trimmed_sql = sql
-    if words[0].lower() == 'persist':
-        flags['persist'] = True
-        trimmed_sql =  " ".join(words[1:])
-    elif num_words >= 2 and words[1] == '<<':
-        flags['result_var'] = words[0]
-        trimmed_sql = " ".join(words[2:])
-    return (flags, trimmed_sql.strip())
-=======
 def connection_from_dsn_section(section, config):
     parser = CP.ConfigParser()
     parser.read(config.dsn_filename)
     cfg_dict = dict(parser.items(section))
     return str(URL(**cfg_dict))
->>>>>>> 9dfa4eee
+
+def _connection_string(s):
+
+    s = expandvars(s)  # for environment variables
+    if '@' in s or '://' in s:
+        return s
+    if s.startswith('[') and s.endswith(']'):
+        section = s.lstrip('[').rstrip(']')
+        parser = CP.ConfigParser()
+        parser.read(config.dsn_filename)
+        cfg_dict = dict(parser.items(section))
+        return str(URL(**cfg_dict))
+    return ''
+
+
+
+def parse(cell, config):
+    """Extract connection info and result variable from SQL
+    
+    Please don't add any more syntax requiring 
+    special parsing.  
+    Instead, add @arguments to SqlMagic.execute.
+    
+    We're grandfathering the 
+    connection string and `<<` operator in.
+    """
+
+    result = {'connection': '', 'sql': '', 'result_var': None}
+
+    pieces = cell.split(None, 3)
+    if not pieces:
+        return result
+    result['connection'] = _connection_string(pieces[0])
+    if result['connection']:
+        pieces.pop(0)
+    if len(pieces) > 1 and pieces[1] == '<<':
+        result['result_var'] = pieces.pop(0)
+        pieces.pop(0)  # discard << operator
+    result['sql'] = (' '.join(pieces)).strip()
+    return result
+
+
+# def parse_sql_flags(sql):
+#     words = sql.split()
+#     flags = {
+#         'persist': False,
+#         'result_var': None
+#     }
+#     if not words:
+#         return (flags, "")
+#     num_words = len(words)
+#     trimmed_sql = sql
+#     if words[0].lower() == 'persist':
+#         flags['persist'] = True
+#         trimmed_sql =  " ".join(words[1:])
+#     elif num_words >= 2 and words[1] == '<<':
+#         flags['result_var'] = words[0]
+#         trimmed_sql = " ".join(words[2:])
+#     return (flags, trimmed_sql.strip())