import sqlalchemy
import os
import re

class ConnectionError(Exception):
    pass


def rough_dict_get(dct, sought, default=None):
    '''
    Like dct.get(sought), but any key containing sought will do.

    If there is a `@` in sought, seek each piece separately.
    This lets `me@server` match `me:***@myserver/db`
    '''
  
    sought = sought.split('@') 
    for (key, val) in dct.items():
        if not any(s.lower() not in key.lower() for s in sought):
            return val
    return default


class Connection(object):
    current = None
    connections = {}

    @classmethod
    def tell_format(cls):
<<<<<<< HEAD
        return """Connection info needed in SQLAlchemy format, example:
               postgresql://username:password@hostname/dbname
               or an existing connection: %s""" % str(cls.connections.keys())

    def __init__(self, connect_str=None):
=======
        return "Format: (postgresql|mysql)://username:password@hostname/dbname, or one of %s" \
               % str(cls.connections.keys())
    def __init__(self, connect_str=None, creator=None):
>>>>>>> 9dfa4eee
        try:
            if creator:
                engine = sqlalchemy.create_engine(connect_str, creator=creator)
            else:
                engine = sqlalchemy.create_engine(connect_str)
        except: # TODO: bare except; but what's an ArgumentError?
            print(self.tell_format())
            raise
        self.dialect = engine.url.get_dialect()
        self.metadata = sqlalchemy.MetaData(bind=engine)
        self.name = self.assign_name(engine)
        self.session = engine.connect()
<<<<<<< HEAD
        self.connections[repr(self.metadata.bind.url)] = self
        Connection.current = self

    @classmethod
    def set(cls, descriptor):
        "Sets the current database connection"

        if descriptor:
            if isinstance(descriptor, Connection):
                cls.current = descriptor
            else:
                existing = rough_dict_get(cls.connections, descriptor)
            cls.current = existing or Connection(descriptor)
=======
        self.connections[self.name] = self
        self.connections[str(self.metadata.bind.url)] = self
        Connection.current = self

    @classmethod
    def get(cls, descriptor, creator=None):
        if isinstance(descriptor, Connection):
            cls.current = descriptor
        elif descriptor:
            conn = cls.connections.get(descriptor) or \
                   cls.connections.get(descriptor.lower())
            if conn:
                cls.current = conn
            else:
                # http://docs.sqlalchemy.org/en/rel_0_9/core/engines.html#custom-dbapi-connect-arguments
                cls.current = Connection(descriptor, creator)
        if cls.current:
            return cls.current
>>>>>>> 9dfa4eee
        else:
            if cls.connections:
                print(cls.connection_list())
            else:
                if os.getenv('DATABASE_URL'):
                    cls.current = Connection(os.getenv('DATABASE_URL'))
                else:
                    raise ConnectionError('Environment variable $DATABASE_URL not set, and no connect string given.')
        return cls.current

    @classmethod
    def assign_name(cls, engine):
<<<<<<< HEAD
        name = '%s@%s' % (engine.url.username or '', engine.url.database)
        return name

    @classmethod
    def connection_list(cls):
        result = []
        for key in sorted(cls.connections):
            engine_url = cls.connections[key].metadata.bind.url # type: sqlalchemy.engine.url.URL
            if cls.connections[key] == cls.current:
                template = ' * {}'
            else:
                template = '   {}'
            result.append(template.format(engine_url.__repr__()))
        return '\n'.join(result)
=======
        core_name = '%s@%s' % (engine.url.username, engine.url.database)
        incrementer = 1
        name = core_name
        while name in cls.connections:
            name = '%s_%d' % (core_name, incrementer)
            incrementer += 1
        return name

    @classmethod
    def _close(cls, descriptor):
        if isinstance(descriptor, Connection):
            conn = descriptor
        else:
            conn = cls.connections.get(descriptor) or \
                   cls.connections.get(descriptor.lower())
        if not conn:
            raise Exception("Could not close connection because it was not found amongst these: %s" \
                %str(cls.connections.keys()))
        cls.connections.pop(conn.name)
        cls.connections.pop(str(conn.metadata.bind.url))
        conn.session.close()

    def close(self):
        self.__class__._close(self)

>>>>>>> 9dfa4eee
<|MERGE_RESOLUTION|>--- conflicted
+++ resolved
@@ -27,17 +27,11 @@
 
     @classmethod
     def tell_format(cls):
-<<<<<<< HEAD
         return """Connection info needed in SQLAlchemy format, example:
                postgresql://username:password@hostname/dbname
                or an existing connection: %s""" % str(cls.connections.keys())
 
-    def __init__(self, connect_str=None):
-=======
-        return "Format: (postgresql|mysql)://username:password@hostname/dbname, or one of %s" \
-               % str(cls.connections.keys())
     def __init__(self, connect_str=None, creator=None):
->>>>>>> 9dfa4eee
         try:
             if creator:
                 engine = sqlalchemy.create_engine(connect_str, creator=creator)
@@ -50,12 +44,11 @@
         self.metadata = sqlalchemy.MetaData(bind=engine)
         self.name = self.assign_name(engine)
         self.session = engine.connect()
-<<<<<<< HEAD
         self.connections[repr(self.metadata.bind.url)] = self
         Connection.current = self
 
     @classmethod
-    def set(cls, descriptor):
+    def set(cls, descriptor, creator=None):
         "Sets the current database connection"
 
         if descriptor:
@@ -63,40 +56,20 @@
                 cls.current = descriptor
             else:
                 existing = rough_dict_get(cls.connections, descriptor)
-            cls.current = existing or Connection(descriptor)
-=======
-        self.connections[self.name] = self
-        self.connections[str(self.metadata.bind.url)] = self
-        Connection.current = self
-
-    @classmethod
-    def get(cls, descriptor, creator=None):
-        if isinstance(descriptor, Connection):
-            cls.current = descriptor
-        elif descriptor:
-            conn = cls.connections.get(descriptor) or \
-                   cls.connections.get(descriptor.lower())
-            if conn:
-                cls.current = conn
-            else:
-                # http://docs.sqlalchemy.org/en/rel_0_9/core/engines.html#custom-dbapi-connect-arguments
-                cls.current = Connection(descriptor, creator)
-        if cls.current:
-            return cls.current
->>>>>>> 9dfa4eee
+            # http://docs.sqlalchemy.org/en/rel_0_9/core/engines.html#custom-dbapi-connect-arguments
+            cls.current = existing or Connection(descriptor, creator)
         else:
             if cls.connections:
                 print(cls.connection_list())
             else:
                 if os.getenv('DATABASE_URL'):
-                    cls.current = Connection(os.getenv('DATABASE_URL'))
+                    cls.current = Connection(os.getenv('DATABASE_URL'), creator)
                 else:
                     raise ConnectionError('Environment variable $DATABASE_URL not set, and no connect string given.')
         return cls.current
 
     @classmethod
     def assign_name(cls, engine):
-<<<<<<< HEAD
         name = '%s@%s' % (engine.url.username or '', engine.url.database)
         return name
 
@@ -111,16 +84,6 @@
                 template = '   {}'
             result.append(template.format(engine_url.__repr__()))
         return '\n'.join(result)
-=======
-        core_name = '%s@%s' % (engine.url.username, engine.url.database)
-        incrementer = 1
-        name = core_name
-        while name in cls.connections:
-            name = '%s_%d' % (core_name, incrementer)
-            incrementer += 1
-        return name
-
-    @classmethod
     def _close(cls, descriptor):
         if isinstance(descriptor, Connection):
             conn = descriptor
@@ -137,4 +100,3 @@
     def close(self):
         self.__class__._close(self)
 
->>>>>>> 9dfa4eee
