--- conflicted
+++ resolved
@@ -127,20 +127,12 @@
         """Implements PERSIST, which writes a DataFrame to the RDBMS"""
         if not DataFrame:
             raise ImportError("Must `pip install pandas` to use DataFrames")
-<<<<<<< HEAD
 
-        # Parse input to get name of DataFrame
-        pieces = raw.split()
-        if len(pieces) != 2:
-            raise SyntaxError("Format: %sql [connection] persist <DataFrameName>")
-        frame_name = pieces[1].strip(';')
+        frame_name = raw.strip(';')
 
-       # Get the DataFrame from the user namespace
-=======
-        if not raw:
-            raise SyntaxError("Format: %sql [connection] persist <DataFrameName>")
-        frame_name = raw.strip(';')
->>>>>>> c5288db3
+        # Get the DataFrame from the user namespace
+        if not frame_name:
+            raise SyntaxError('Syntax: %sql PERSIST <name_of_data_frame>')
         frame = eval(frame_name, user_ns)
         if not isinstance(frame, DataFrame) and not isinstance(frame, Series):
             raise TypeError('%s is not a Pandas DataFrame or Series' % frame_name)
